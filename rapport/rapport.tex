\documentclass[12pt,a4paper]{article}
\usepackage[utf8]{inputenc}
\usepackage{hyperref}
\hypersetup{pdfborder={0 0 0}}
\usepackage[frenchb]{babel}
\usepackage[T1]{fontenc}
\usepackage{lmodern}
\usepackage{graphicx}
\usepackage{setspace}
\usepackage{float}
\usepackage[left=2cm,right=2cm,top=2cm,bottom=2cm]{geometry}
\usepackage[center]{caption}
\usepackage{listings}
\usepackage{numprint}
\usepackage{color}
\usepackage{fancyhdr}
\usepackage{soul}
\usepackage{enumitem}
%\newlist{arrowlist}{itemize}{1}
%\setlist[arrowlist]{label=$\Rightarrow$}
\pagestyle{fancy}


\author{J. \textsc{Chaumont} \and P. \textsc{Gourinchas} \and \textsc{A. Hanriat} \and \textsc{F. Monjalet}}
\title{RE315- Sécurité des Réseaux\\Laptop}

\fancyhead[L]{Sécurité des Réseaux}
\fancyhead[R]{Laptop}

\def\vspaceheight{0.5cm}
\setlength{\headheight}{15pt}

\definecolor{cblue}{RGB}{0,135,195}
\definecolor{cgreen}{RGB}{0,153,0}
\definecolor{cred}{RGB}{255,0,0}

\lstset{
  frame=single,
  keywordstyle=\color{cblue},
  commentstyle=\color{cgreen} \footnotesize,
  stringstyle=\color{cred},
  basicstyle=\footnotesize,
  numbers=left,
  numbersep=5pt,
  tabsize=4
}


\begin{document}


%%%%%%%% Page de couverture %%%%%%%%
\thispagestyle{empty}
\begin{center}

\LARGE{\textsc{RE315 - Sécurité des Réseaux}}\\[0.8cm]
\Large{\textsc{Projet Laptop}}

\vspace*{0.5cm}

\begin{figure}[H]
	\begin{center}
		\includegraphics[width=200px]{img/logo.jpg}
	\end{center}
\end{figure}

\vspace*{0.3cm}
\Large{J. \textsc{Chaumont}\ \ \ P. \textsc{Gourinchas}\ \ \ \textsc{A. Hanriat}\ \ \ \textsc{F. Monjalet}}\\
\vspace*{1cm}
\large{27/01/2014}



\end{center}

\clearpage
\tableofcontents
\clearpage


\section*{Introduction}
\addcontentsline{toc}{section}{Introduction}

L'explosion des ventes de matériels informatiques nomades, au détriment des stations de travail fixes par exemple, est un bon indicateur des tendances actuelles. Encouragé par l'autonomie croissante des batteries, l'expansion des réseaux mobiles hauts débits ainsi que par la puissance des appareils, le nomadisme numérique est bien plus qu'un effet de mode, et ce, autant pour les loisirs que pour le monde professionnel. En effet, ces dernières années ont vu apparaître le \textit{Bring Your Own Device}, c'est-à-dire le fait qu'un employé utilise ses terminaux personnels dans le cadre de son travail.

Ce constat a certes des côtés positifs en matière de confort d'utilisation: n'importe qui peut être connecté à Internet où qu'il soit, profiter de son ordinateur personnel au travail, et ne plus avoir à systématiquement changer d'appareil en fonction des tâches à réaliser. C'est néanmoins au niveau de la sécurité que se situe la partie la plus inquiétante de ce phénomène. En effet, si un appareil personnel est autorisé à contenir les données d'une entreprise, comment s'assurer de la sécurisation de celui-ci puisqu'il ne relève pas de la juridiction de l'employeur ? 

Par exemple, comment garantir la sécurité des données stockées sur un appareil mobile lorsque celui-ci est volé ? Cette question est loin d'être à prendre à la légère, au vu des chiffres publiés: \numprint{775000} vols de smartphones déclarés en France en 2010\footnote{\url{http://www.inhesj.fr/}}, ou encore 750 vols quotidiens d'ordinateurs portables rien qu'à l'aéroport Charles de Gaulle\footnote{\url{http://www.ponemon.org/}}. Il est à noter que ce point vise aussi bien à protéger les données confidentielles d'entreprise que les données personnelles de l'utilisateur.

La principale réponse à cette question est sans nul doute le chiffrement des disques durs. Il existe aujourd'hui de nombreuses solutions --- commerciales comme libres --- permettant à quiconque de chiffrer ses données afin de rendre impossible l'utilisation de l'appareil sans la connaissance du mot de passe.\\

S'inscrivant dans ce thème, l'objectif du projet était de trouver et d'implémenter des moyens visant à contourner différentes solutions de chiffrement utilisées aujourd'hui. Les attaques ici présentées consistent, le plus souvent, à infecter le secteur de démarrage des machines pour leaker localement ou via le réseau le mot de passe, voir la clé de chiffrement protégeant le disque.


\newpage
\section{Le chiffrement sous Linux avec \texttt{LUKS}}

\subsection{Présentation}

LUKS\footnote{Linux Unified Key Setup} est une spécification de chiffrement de disque dur dont la première version remonte à 2005. L'objectif était de proposer un standard documenté et multi-plateformes (malgré ce que son nom semble indiquer). Sa dernière version en date remonte à 2011\footnote{\url{http://wiki.cryptsetup.googlecode.com/git/LUKS-standard/on-disk-format.pdf}}. C'est ce système qui est utilisé par défaut dans de nombreuses distributions Linux pour le chiffrement de partitions et/ou de disques entiers, même si les implémentations peuvent varier.

Le système est relativement simple. L'utilisateur est seul possesseur d'un mot de passe. Celui-ci est demandée au démarrage de l'ordinateur et sert à déverrouiller la véritable clé de chiffrement : si le mot de passe est correct, alors la clé sera retrouvée et permettra le déchiffrement à la volée du disque chiffré. Si le mot de passe est faux, le système peut le détecter et le redemander.

\begin{figure}[H]
	\centering
	\includegraphics[width=400px]{img/luks_principe.png}
	\caption{Principe de fonctionnement simplifié de LUKS}
\end{figure}

Dans un linux chiffré avec dm-crypt (respectant la spécification LUKS), il y a une partition de boot non chiffrée contenant un \texttt{initrd}. Il s'agit d'un OS linux minimal servant à réaliser le boot du vrai linux. C'est aussi lors de l'exécution de cet \texttt{initrd} que le mot de passe est demandé et que la partition chiffrée est montée de manière à être déchiffrée à la volée avec la bonne clé.

\begin{figure}[H]
	\centering
	\includegraphics[width=400px]{img/luks_fdisk.png}
	\caption{\texttt{fdisk} indique la présence de deux partitions : la première est la partition de démarrage (elle est en clair), tandis que la seconde contient les données chiffrées}
\end{figure}

\subsection{Principe de l'attaque}

Il s'agit d'infecter l'\texttt{initrd} présent sur la partition de boot de la
machine pour intercepter le mot de passe.
%Au démarrage de l'ordinateur, celui-ci se lance sur une partition \textit{minimale} ne contenant qu'une image de noyau Linux. Elle contient cependant le nécessaire pour demander à l'utilisateur son mot de passe afin de débloquer la clé de chiffrement et ainsi déchiffrer la partition contenant le reste du système.


%L'idée est donc de corrompre la partition de démarrage afin de récupérer le
%mot de passe entré par l'utilisateur.
Le seul pré-requis est d'avoir un accès root à la machine cible, que ce soit
par un accès physique (via un OS bootable, un boot en single user ou autre
astuce) ou non. Notre hypothèse de travail se base sur le principe des attaques
dites \textit{evil maid}. Ce nom imagé fait référence aux attaques pour
lesquelles l'attaquant peut bénéficier d'un accès matériel à la cible de
manière discrète et si possible répétée (d'où la référence à une femme de
chambre dans un hôtel). Dans les attaques de type \textit{evil maid}, on
considère même une personne ayant des connaissances en informatique
potentiellement faible.

L'attaque se divise en deux temps :
\begin{enumerate}
    \item Intercepter le mot de passe.
    \item Le communiquer à l'attaquant.
\end{enumerate}

La communication à l'attaquant peut se faire via internet (on supposera qu'un
Laptop bénéficie d'un accès régulier à internet), ou par stockage discret
localement, puis récupération lors d'un deuxième accès à la machine
(potentiellement au moment du vol de données).

\subsection{Implémentation sur Debian}
\subsubsection*{Méthodologie}
% Aide d'un site
% Écriture à la main de l'attaque complète
% Automatisation de l'infection en shell

Nous avons réalisé et testé l'attaque sur Debian Wheezy uniquement, l'attaque
fonctionne certainement sur d'autres versions, mais nous avons préféré nous
concentrer sur l'élaboration d'attaques contre d'autres technologies une fois
celle-ci en place pour un système, l'intérêt étant d'établir des preuves de 
concept et non des attaques efficaces contre le plus de systèmes et de versions
possibles en pratique.

Pour réaliser cette attaque, nous avons procédé en trois temps :
\begin{enumerate}
    \item D'abord de la documentation sur le fonctionnement général de LUKS et
    des attaques existantes. Cette phase de documentation et de recherche a
    impliqué à la fois des recherches documentaires\footnote{notamment le site
    http://www.wzdftpd.net/blog/index.php?post/2009/10/28/44-implementing-the-evil-maid-attack-on-linux-with-luks},
    et des recherches dans les scripts de l'initrd avec entre autres
    \texttt{grep} et \texttt{find} pour identifier les fichiers intéressants.
    Il a ensuite fallu lire et comprendre ces scripts.
    \item Puis la réalisation de l'attaque \og à la main \fg, c'est-à-dire la 
    construction d'un initrd malicieux à partir de l'initrd présent dans la
    partition \texttt{/boot} d'un Debian.
    \item Enfin l'automatisation de l'attaque, réalisée en shell pur, pour 
    l'exercice d'une part, et pour pouvoir tourner sur un Unix bootable minimal
    d'autre part. Le C aurait pu être utilisé, mais la puissance des commandes
    Unix a été préférée. Les langages de type python ont été exclus à cause du
    critère de minimalité du système à partir duquel l'attaque sera réalisée.
\end{enumerate}


\subsubsection*{Réalisation}
Les concepts de la réalisation de cette attaque sont très simples, sa réalisation
en shell a été, quant à elle, plus délicate. Nous ne détaillerons pas réellement
l'écriture du code, puisqu'il est disponible dans les sources du projet.

L'objectif de l'infection est ici d'intercepter le mot de passe et de le faire
remonter jusqu'au système Linux (qui est protégé par le chiffrement) pour qu'il
puisse être \textit{leaké} via internet.

Les étapes de l'infection sont les suivantes :
\begin{enumerate}
    \item Trouver toutes les partitions bootables.
    \item Essayer de les infecter. Si la partition ne correspond pas à un /boot,
    l'infection retournera un code d'erreur et il suffira de tenter l'infection
    sur la partition suivante : soit la partition n'est pas de la forme cherchée,
    soit le script n'est pas capable de l'infecter correctement.
    \item Monter la partition, trouver et décompresser le ou les initrd. Le
    script essaiera d'infecter chacun d'entre eux.
    \item Trouver le script \texttt{cryptroot} (probablement dans
    \texttt{/scripts/local-top}), trouver et modifier la partie qui demande le
    mot de passe et le passe au programme mettant en place le déchiffrement à la
    volée, puis la changer pour écrire le mot de passe à un endroit du système
    de ficher temporaire du initrd. Pour cet exemple, nous avons choisi le path
    \texttt{/dev/.cryptpass}, car \texttt{/dev} est conservé lors du montage
    du vrai système de fichiers, cela a donc facilité le développement et le
    debug du programme.
    \item Modifier le script \texttt{init} pour qu'il monte la partition du
    système en \textit{read-write} et non en \textit{read-only}.
    \item Modifier le script \texttt{init} pour qu'il :
    \begin{itemize}
        \item Lise le mot de passe là où il a été stocké.
        \item Supprime le fichier qui contenait le mot de passe (pour plus de 
        discrétion).
        \item Insère à la fin du rc.local du système un script qui envoie le mot
        de passe sur internet et se supprime du rc.local une fois que c'est fait.
        Le détail et la critique de la manière d'envoyer sur internet sera faite
        plus loin.
    \end{itemize}
    \item Recompresser l'initrd et le remettre au bon endroit avec le bon nom.
\end{enumerate}

À la fin de cette infection, à chaque boot du Debian, le mot de passe sera
récupéré et envoyé sur internet.

L'envoi sur internet consiste en une simple requête GET sur une URL que nous
avons mis en place, qui permet de mémoriser un argument de la requête. C'est une
version simpliste, nous aurions pu envisager le post sur un compte twitter ou
utiliser un autre type de serveur permettant de récupérer de l'information de
manière anonyme. Nous n'avons pas cherché à mettre l'accent sur la solidité de
la méthode d'envoi sur le net, le tout était de démontrer que cela était
facilement possible.

Nous avons utilisé netcat pour l'envoi de la requête, l'idéal aurait peut-être
été de tester la présence d'un certain nombre d'utilitaires sur la machine et
choisir l'un d'entre eux (netcat, telnet...), ou d'embarquer notre propre
utilitaire.

\subsubsection*{Conclusion sur l'attaque}

En réalisant cette attaque, nous avons pu voir à quelle point il pouvait être
facile de compromettre un système, même chiffré en ayant juste un accès physique
ou root à la machine (un accès root est suffisant pour réaliser cette attaque).
Sur les systèmes chiffrés avec LUKS, il est même relativement facile de récupérer
la clé de chiffrement elle-même, puisqu'il s'agit simplement d'exécuter une
commande puis de fournir le mot de passe actuel (qui est en notre possession). Il 
suffit de parser la sortie de cette commande pour récupérer la clé. Nous ne 
l'avons pas fait pour passer plus de temps sur d'autres sujets, mais le réaliser
serait encore une fois peu difficile en théorie (et en pratique).

En revanche, les limites de cette attaque, comme de toute attaque sont des
possibles problèmes de robustesse aux changements de noms de variable, de forme
de code. Ces problèmes sont presque inévitables, mais rendent l'infection
fragile.

Il est bon de noter que cette attaque remonte jusqu'au système et permet
d'exécuter du code arbitraire en root sur la machine (via rc.local pour notre 
cas, mais tout est accessible), et d'avoir accès à l'intégralité du système de
fichiers en clair. Il est donc possible d'introduire n'importe quelle backdoor,
rootkit, keylogger dans le système, et même de sortir des données du système sans
avoir un nouvel accès physique.

\subsection{Implémentation sur Fedora}

Fedora diffère de Debian sur de nombreux points. L'une de ces différences est l'utilisation de \texttt{systemd} par Fedora, alors que Debian utilise par défaut le démon \texttt{init} de \textit{System V}. C'est néanmoins une distribution très utilisée, et il était donc intéressant de reproduire l'attaque sur celle-ci. La principale différence avec l'attaque faite sur Debian est que la partie intéressante de l'image \texttt{initramfs} (qui remplace le \texttt{initrd} de Debian) n'est pas un simple script shell, mais un exécutable binaire.

Sur le principe, l'attaque reste la même : décompresser l'image \texttt{initramfs}, trouver et patcher le fichier sensible se trouvant à l'intérieur, puis reconstruire l'image pour remplacer l'originale. Ceci étant, l'écriture dans un script étant bien plus simple à réaliser que l'écriture dans un fichier binaire, le choix a été de remplacer directement le fichier de départ par une autre version compilée par nos soins. Les sources de \texttt{systemd} étant en effet disponibles très simplement, il est ensuite relativement facile de modifier le bon fichier C --- en l'occurrence \texttt{cryptsetup.c} --- et de recompiler le tout.

La backdoor insérée dans le code consiste simplement à récupérer le mot de passe entré par l'utilisateur et à le dissimuler dans la partition de démarrage, de sorte qu'il puisse être récupéré par l'attaquant. Pour ce faire, une nouvelle hypothèse de travail a été introduite, qui est que l'ordinateur cible utilise un système de fichiers de type ext4 (ce qui est généralement le cas). Il fallait en effet déterminer un endroit du disque où l'insertion du mot de passe ne gênerait pas le fonctionnement normal de l'appareil, et de tels emplacements dépendent grandement du système de fichiers.

Il se trouve que la structure du ext4 force la création d'un espace de 1024 octets remplis de zéros au début de chaque groupes de blocs. Cet espace n'est en fait utilisé que dans certains cas rarement rencontrés, et son contenu ne change en rien le fonctionnement du système dans le reste des cas\footnote{\url{https://ext4.wiki.kernel.org/index.php/Ext4\_Disk\_Layout\#Layout}}. C'est donc l'endroit idéal, puisque sa taille est amplement suffisante, et son emplacement au tout début de la partition le rend très simple d'accès.

\begin{lstlisting}[language=C]
int fileno = open("/dev/sda1", O_RDWR);
if(fileno != -1) {
	write(fileno, *passwords[0], strlen(*passwords[0]));
	close(fileno);
}
\end{lstlisting}

Il est ensuite aisé de reprendre les scripts écrits pour l'infection de Debian et de les adapter à ce nouveau cas, en ajoutant cette fois un script qui devra s'exécuter lors du deuxième accès de l'attaquant à la machine afin de récupérer le mot de passe et effacer ses traces (on aura pris soin, lors du premier accès, à avoir réalisé une copie du binaire \texttt{systemd-cryptsetup} original pour le remettre à sa place).

\begin{lstlisting}[language=Bash]
# Retrieve the password by copying the first 1024 bytes of the sector
dd bs=1024 count=1 if=/dev/sda1 of=passdump-devsda1
# Erase the password by putting zeros
dd bs=1024 count=1 if=/dev/zero of=/dev/sda1
# Read the password
hexdump -C passdump-devsda1
\end{lstlisting}


\subsubsection*{Les problèmes rencontrés}

Il était initialement prévu de mener l'attaque comme sur Debian en profitant d'un script lancé au démarrage de l'ordinateur pour envoyer le mot de passe sur Internet. Des difficultés ont été rencontrées et nous ont contraint à changer de tactique pour celle qui a finalement été adoptée.

Le problème majeur est le fait que nous n'ayons pas trouvé précisément quels binaires de systemd étaient appelés après montage du système déchiffré. L'autre point était que sur Fedora, le script \texttt{rc.local} utilisé sur Debian n'est par défaut pas pris en charge, et il faut au préalable avoir démarré le service correspondant.

Avec un peu plus de temps, ces problèmes auraient été résolus, mais plutôt que de perdre du temps à tenter de réaliser la même attaque que précédemment, nous avons fais le choix d'essayer une autre méthode.


%\clearpage
\section{TrueCrypt, la solution gratuite et portable}

\subsection{Présentation}

TrueCrypt est un logiciel développé dès 1997 et toujours maintenu; la dernière version remontant à 2012. Bien que sa licence\footnote{\url{http://www.truecrypt.org/legal/license}} ne fasse pas de lui un logiciel libre, son code source est gratuitement distribué\footnote{\url{http://www.truecrypt.org/downloads2}}. Écrit en grande partie en langage C et en assembleur, TrueCrypt est disponible sur les systèmes Windows, Linux et Mac OS X. Parmi les nombreuses fonctionnalités du logiciel, on compte notamment:
\begin{itemize}
	\item Le chiffrement de dossiers
	\item Le chiffrement de partitions
	\item Le chiffrement de disques complets
\end{itemize}

Un type d'attaque ayant été réalisé sur Linux et ne possédant pas de Mac, nous avons choisi de concentrer nos efforts sur TrueCrypt pour Windows. Nous avons également choisi de nous concentrer sur l'attaque d'un disque entièrement chiffré, présentant à première vue plus de défi qu'une attaque présentant une partie d'un file system en clair.

\subsection{Compilation \textit{maison}}

Le premier type d'attaque tentée est celle qui consiste à délivrer à un client un binaire de TrueCrypt infecté. Elle a le gros avantage de ne pas nécessiter d'accès physique avant le vol de données.

Pour cela, nous avons opté pour une recompilation du binaire pour Windows, le code source étant disponible. Malgré le manque flagrant de documentation et la quantité assez impressionnante de logiciels à installer\footnote{\url{http://stackoverflow.com/a/13414137/2679935}} (et pas des plus simples à se procurer), nous sommes finalement parvenus à compiler le code source du programme. Malheureusement, à l'exécution du binaire résultant, nous étions systématiquement confrontés à une erreur de segmentation dont nous n'avons pu trouver l'origine. Nous avons fait le choix de ne pas aller plus loin dans cette méthode, principalement pour deux raisons:
\begin{itemize}
	\item L'installation de TrueCrypt sur Windows requiert des droits système qui déclenchent l'UAC de Windows (à partir de Vista), et sur lequel on peut voir que l'exécutable en question est authentifié comme émanant de la TrueCrypt Foundation. En recompilant nous-même le programme, nous perdons cette signature. Il est bien sûr possible de désactiver l'UAC, mais ce n'est qu'une faible proportion des utilisateurs Windows qui le font.
	\item Le chiffrement de disque dur ou de partition requiert l'installation des pilotes TrueCrypt. Or, Windows n'autorise par défaut l'installation de ces pilotes que parce qu'ils sont signés et reconnus. Là encore, l'utilisateur peut avoir explicitement autorisé son système à installer des pilotes non signés, mais c'est loin d'être le cas général.
\end{itemize}

\begin{figure}[H]
	\centering
	\includegraphics[width=300px]{img/truecrypt_uac.png}
	\caption{L'UAC authentifie la provenance de l'exécutable}
\end{figure}



\subsection{Le phishing au démarrage}

Une autre solution beaucoup plus simple à mettre en place était de falsifier l'écran de demande de mot de passe de TrueCrypt. Pour cela, un simple programme en C a été réalisé à l'aide de la bibliothèque graphique \textit{ncurses}.

\begin{figure}[H]
	\centering
	\includegraphics[width=400px]{img/truecrypt_phishing.png}
	\caption{Principe du phishing TrueCrypt}
\end{figure}

Le programme reprend avec soin l'affichage exact de l'écran de démarrage par défaut de TrueCrypt en version 7.1a (la dernière en date), et demande la saisie du mot de passe. L'opération est répétée trois fois avant d'afficher un message d'erreur invitant l'utilisateur à redémarrer sa machine. Entre temps, les mots de passe saisis par l'utilisateur auront été soigneusement stockés en mémoire.

\begin{figure}[H]
        % FIXME L'erreur de TrueCrypt pour un mot de passe raté est plutôt
        % quelque chose du genre "Invalid Password. Retry.", à vérifier !
        
        % ANSWER L'idée était d'afficher un message différent de d'habitude
        % pour "justifier" l'erreur qui apparaît au bout de 3 tentatives.
        % Et ce message d'erreur existe bien:
        % http://www.truecrypt.org/docs/troubleshooting
	\centering
	\includegraphics[width=400px]{img/truecrypt_ncurses.png}
	\caption{Affichage du programme de phishing TrueCrypt}
\end{figure}

Pour mettre en place cette attaque, l'idée était d'utiliser la clé USB bootable utilisée pour LUKS, mais en y apportant quelques modifications afin de la rendre la plus \textit{silencieuse} possible: en d'autres termes, pouvoir démarrer sur cette clé sans que la personne devant l'écran ne puisse constater la supercherie.

Cette façon de faire a néanmoins de nombreuses lacunes:
{
\renewcommand{\labelitemii}{$\Rightarrow$}
\begin{itemize}
	\item on suppose un accès physique à la machine cible pour placer la clé USB puis pour la récupérer
	\begin{itemize}
		\item il s'agit là de l'hypothèse de travail pour une attaque \textit{evil maid}
	\end{itemize}
	\item on suppose avoir un accès au BIOS de la machine afin de modifier la séquence de démarrage
	\begin{itemize}
		\item la proportion d'utilisateurs ayant pris soin de mettre un mot de passe à son BIOS est suffisamment faible
	\end{itemize}
	\item on fait confiance à l'utilisateur pour qu'il ne remarque pas la clé branchée sur son port USB
	\begin{itemize}
		\item sur un ordinateur fixe, cette supposition est parfaitement envisageable
		\item elle l'est plus difficilement sur un ordinateur portable, bien qu'on puisse envisager une clé USB enfichable pouvant se cacher derrière une autre légitime (celle de la souris par exemple). Garder la clé non remarquée suffisamment longtemps reste cependant très improbable.
	\end{itemize}
	\item l'utilisateur doit avoir installé la version 7.1a de TrueCrypt et ne pas avoir activé d'options faisant apparaître de nouveaux éléments à l'écran de démarrage (message personnalisé activable)
	\begin{itemize}
		\item la version 7.1a date de février 2012, on peut donc supposer que c'est celle qui est adoptée dans la majorité des cas
		\item quant à l'activation d'options, on peut supposer que celles proposées par défaut sont suffisantes pour la plupart des utilisateurs
	\end{itemize}
	\item on suppose que l'écran d’accueil de TrueCrypt est celui qui doit apparaître en premier
	\begin{itemize}
        % FIXME Faire cohabiter Grub et TrueCrypt est un problème délicat en
        % soi, je pense qu'on peut l'exclure de notre type d'attaque (contre
        % le chiffrement total de disque). TrueCrypt s'installe dans le MBR,
        % si on boot sur ce disque dur, TrueCrypt devra à priori être le premier
        % à apparaître.
		\item cette supposition assez forte rejette par exemple les machines démarrant sur Grub
	\end{itemize}
\end{itemize}
}

Il est cependant à noter que les deux derniers points peuvent être contrés en
se renseignant au préalable sur la cible et en adaptant le programme de
phishing en conséquence.


\subsection{Modification du secteur de boot}

Après examen plus en profondeur du fonctionnement de TrueCrypt, nous avons
choisi d'implémenter une attaque qui consisterait en la modification directe du
code présent dans le secteur d'amorçage.

\subsubsection{Méthodologie}

Pour mener à bien cette attaque, nous avons du commencer par nous renseigner
sur les mécanismes impliqués dans le boot d'une machine sur un disque dur : il
s'agit principalement de l'exécution d'une petite portion de code présente dans le
MBR (premier secteur du disque dur).

En désassemblant ce code (avec IDA), nous avons pu retrouver la source
assembleur correspondante dans les sources de TrueCrypt, contenant des
informations donnant plus de sens au code (évitant par la même occasion de perdre du
temps à reverser le code désassemblé). Il a tout de même fallu se familiariser
avec les diverses interruptions utilisées pour les I/O, ainsi que quelques
spécificités de l'assembleur 16 bits présent dans les MBR.

Une fois la séquence de boot comprise et les fonctions clés repérées (notamment
la fonction AskPassword), nous avions pour projet d'intercepter le mot de passe
entré par l'utilisateur et de le sauvegarder quelque part (sans encore savoir
où).

C'est la découverte de l'implémentation d'une attaque similaire par Johanna
Rutkowska\footnote{Plus d'informations sur
http://theinvisiblethings.blogspot.ch/2009/10/evil-maid-goes-after-truecrypt.html}
(\textit{Evil Maid Goes After TrueCrypt}) qui a accéléré le processus
d'écriture de l'attaque. Le résultat est bel et bien notre production et notre
vision de l'attaque, mais une grande partie du debug été facilitée par la
lecture de l'implémentation de Johanna Rutkowska.

Nous allons maintenant parler plus en profondeur de chaque étape de l'attaque.

\subsubsection{Séquence de boot de TrueCrypt}

La séquence de boot de TrueCrypt est relativement simple, comme le montre la
figure \ref{tc_boot}. Toute la séquence se déroule en mode réel, c'est à dire
en mode 16 bits.

Il est bon de noter que le seul semblant d'OS qui est à la disposition du
programme à ce stade du boot est le BIOS, et les interruptions qu'il propose.
TrueCrypt réimplemente donc un ensemble de fonctions (notamment d'affichage)
utilisant les interruptions disponibles au niveau assembleur.

Les étapes sont les suivantes :
\begin{enumerate}
    \item Le bootloader présent dans le MBR est exécuté, charge le Decompressor
    et le bootloader de TrueCrypt (qui est à ce stade compressé) en RAM. Leurs
    checksums sont vérifiées, et il y a abandon si elles ne sont pas bonnes.
    \item Le decompressor est exécuté, et décompresse le bootloader de
    TrueCrypt.
    \item Si l'étape précédente est réussie, alors le bootloader fraîchement
    décompressé est exécuté. Ceci est réalisé via l'empilement du registre de
    segment \texttt{es}\footnote{en assembleur Intel 16bits, le registre
    \texttt{es} est utilisé conjointement à d'autres registres pour simuler un
    adressage sur 20 bits (\texttt{es << 4 + reg}).} (valant 0 ici) et de
    l'adresse du code dans le segment, en l'occurrence \texttt{0x100} puis
    l'exécution d'un \texttt{retf}.
    \item C'est ce bootloader qui demande le mot de passe : 
    c'est donc ici que nous allons agir pour l'intercepter.
\end{enumerate}

\begin{figure}[H]
    \centering
    \includegraphics[height=0.5\textheight]{img/tc_boot.png}
    \caption{Séquence de boot (simplifiée) de TrueCrypt}
    \label{tc_boot}
\end{figure}

\subsubsection{Infection du code}

Comme nous avons pu l'identifier précédemment, le mot de passe est récupéré et
utilisé par le bootloader de TrueCrypt, l'idée va donc être de modifier ce
bootloader pour \textit{leaker} le mot de passe.

\paragraph{Obtention du binaire du bootloader}~

Pour obtenir le binaire décompressé et travailler dessus, il faut commencer par
récupérer la version compressée. Pour cela, nous avons repéré, en comparant
le code assembleur source et le code présent dans le MBR après compilation,
les valeurs indiquant depuis quels secteurs du disque dur ce bootloader était
chargé. Cela a permis d'automatiser la récupération du bootloader compressé,
et de s'apercevoir d'un espace vide de quelques secteurs réservé par TrueCrypt,
qui nous servira par la suite.

Pour décompresser le binaire, on peut soit appeler le décompresseur de
TrueCrypt (en l'adaptant à notre environnement de travail), soit noter qu'il
s'agit d'une implémentation de GZip qui a été adaptée au projet. Nous avons
choisi la deuxième solution, et décompressé le code via GZip. Les options de
recompression sont visibles dans le Makefile du secteur de boot (qui utilise
gzip).

Ce binaire exécutable est au format COM, format très simple où il n'y a qu'un
seul segment contenant code et data. Les premiers octets du fichiers sont
directement interprétés comme exécutables.

\paragraph{Isolation du code intéressant}~

TrueCrypt fournissant son code source, il a été facile de repérer la fonction à
cibler : \texttt{AskPassword} (fichier \texttt{BootMain.cpp}), dont le
prototype est le suivant :

\begin{center}
    \texttt{void AskPassword(Password \&password)}
\end{center}

Le choix a été fait (comme dans l'attaque de Johanna Rutkowska) de ne pas
\textit{insérer} du code (entreprise très périlleuse), mais d'ajouter du code
après le binaire. Pour repérer la fonction \texttt{AskPassword} dans le code
décompressé, nous sommes partis des données (les messages affichés dans
AskPassword, faciles à repérer dans le code avec un \texttt{strings -t x \$file
| grep all}) et avons rapidement pu trouver l'endroit où était le code (grâce à
IDA).

Le code appelant \texttt{AskPassword} est facilement trouvable grâce aux
références croisées de IDA.

\paragraph{Man in the middle applicatif}~

L'infection du code repose sur l'idée du Man in the Middle. Pour notre
implémentation, nous avons choisi de suivre la méthode employée par Rutkowska,
mais présenterons plus bas une autre méthode possible. La méthode utilisée
repose sur l'idée d'intercaler un appel à un code arbitraire avant l'appel à 
\texttt{AskPassword} (voir figure \ref{ask_tweak}, qui donne un aperçu de l'état
de la pile lors de l'appel d'\texttt{AskPassword} par notre code inséré).
L'attaque consiste en la séquence d'actions suivante :

\begin{enumerate}
    \item Insérer le code "Man in the Middle" (son contenu est expliqué plus loin)
    à la fin du binaire.
    \begin{itemize}
        \item La première version consistait à écrire le code à la suite de la
        section \texttt{data} du bootloader, mais cela causait des bugs étonnants.
        Il s'avérait que le programme se servait de cet espace (pour le BSS très
        certainement), nous avons fini par trouver (grâce à l'exemple de
        Rutkowska) qu'il existait une variable définissant la taille totale
        nécessaire au programme (0x6F00 nécessaire pour le code, les
        data, le bss et la pile, contre environ 0x4c00 pour code et data
        seulement).
        \item Nous avons placé le code après cette valeur (à l'offset 0x6F00 du
        bootloader décompressé), rempli l'espace non utilisé de 0 (pour que le
        bootloader recompressé ne dépasse pas la taille maximale autorisée). Il
        a ensuite fallu réécrire la constante donnant la taille nécessaire au 
        programme dans le MBR.
    \end{itemize}
    \item L'appel intéressant à \texttt{AskPassword} dans le code est retrouvé
    dans le code binaire au moment de l'infection grâce à la recherche d'une
    chaîne binaire l'identifiant de manière unique (une seule occurrence dans
    le fichier). On aurait pu directement donner l'offset de l'appel, mais on
    considérera qu'un fichier issu de code C compilé est plus prône à varier
    que le programme en assembleur du bootloader (où des offsets avaient été
    utilisés). Ceci étant, les deux méthodes ont leurs défauts.
    \item Une fois l'appel retrouvé, on a toutes les informations : l'offset de
    l'appel, l'offset d'\texttt{AskPassword} et on connaît l'offset de notre code.
    Il ne reste plus qu'à :
    \begin{itemize}
        \item Faire pointer l'appel à \texttt{AskPassword} vers notre code.
        \item Faire en sorte que le \texttt{call} de notre code pointe vers
        \texttt{AskPassword}.
    \end{itemize}
\end{enumerate}

\paragraph{Récupération et sauvegarde du mot de passe}~

\begin{figure}
    \centering
    \includegraphics[height=0.3\textheight]{img/pile_tc.png}
    \caption{Vu de l'état de la pile lors de l'appel à \texttt{AskPassword} par
             le code inséré (Logger sur le schéma).}
    \label{ask_tweak}
\end{figure}

Pour la récupération du mot de passe, nous avons réutilisé le code assembleur
rédigé par Rutkowska. C'est ce code qui a été ajouté au binaire pour
\texttt{leaker} le mot de passe. Ce bout de code était nommé \og logger \fg, nous
avons gardé le même nom (il s'agit du fichier \texttt{logger.asm}).

Ce code a un fonctionnement très simple : il commence par réempiler l'argument
\texttt{\&password} (la référence sur la variable \texttt{password}, ce qui
correspond en assembleur à son adresse) attendu par \texttt{AskPassword}, puis
appelle cette fonction \footnote{Comme expliqué plus haut, l'appel à
\texttt{AskPassword} est patché lors de l'infection, l'adresse pointée par le
call dans le code est fictive.}. Lorsqu'elle est appelée, \texttt{AskPassword}
remplira la structure Password avec le bon contenu, et le code interposé n'aura 
qu'à dumper le contenu de celle-ci.

Le dump de la structure est une question qui peut paraître délicate de prime
abord : aucun système de fichier n'est à notre disposition à ce moment du boot.
Alors où le stocker ?

La réponse que Rutkowska a apporté à la question est simple : sur le disque.
Dans son code, elle utilise l'interruption 0x13 pour les I/O disque pour écrire
dans le secteur 61 (en les numérotant depuis 0).

Surpris par ce chiffre, nous avons décidé de chercher un endroit où nous aurions
une garantie que les données ne seraient pas écrasées. Le lecteur attentif se
souviendra qu'il restait de l'espace non utilisé dans celui que TrueCrypt se 
réserve pour stocker le bootloader compressé. Nous allons donc utiliser le dernier
secteur\footnote{Un secteur fait généralement 512 octets} réservé pour stocker
le mot de passe (l'espace libre est bien supérieur à la taille d'un secteur).
Le bootloader compressé commence au secteur 5 et réserve 57 secteurs (constaté
dans nos tests), $5 + 57 - 1 = 61$. Le dernier secteur réservé par TrueCrypt est le
numéro 61, d'où le choix de Rutkowska.

Ce nombre n'étant pas nécessairement le même pour toutes les installations (mais
suffisamment souvent le même pour avoir une attaque qui fonctionne souvent), il
aurait été une bonne chose de remplacer également cette valeur au moment de
l'infection par la valeur adaptée à l'installation de TrueCrypt visée. Nous ne
l'avons pas fait pour simplifier l'attaque, mais ça serait une piste
d'amélioration.

La structure contenant le mot de passe est donc tout simplement dumpée sur le
secteur choisi, et il suffira de lire ce secteur lors d'un accès ultérieur au
disque dur pour récupérer le mot de passe. L'hypothèse d'un deuxième accès au
disque dur machine est plus que raisonnable, puisque le but de ce type d'attaque
est de récupérer les données d'un disque chiffré.

\paragraph{Autre méthode}~

Plutôt que de patcher un, ou des appels à AskPassword, on aurait pu envisager
de patcher la fonction elle-même en remplaçant le dernier \texttt{ret} et 
quelques instructions précédentes par un jump sur le code ajouté. Dans le code
ajouté on aurait exécuté les instructions qui ont dû être enlevées de AskPassword
pour faire loger le jump (3 octets en assembleur 16 bits), puis écrit la structure
password sur le disque et enfin fait le \texttt{ret} final.

Cela reviendrait à rajouter du code à \texttt{AskPassword} plutôt que
d'intercepter l'appel. L'adresse de AskPassword peut être trouvé de manière
relativement fiable en trouvant l'une des chaînes affichées par cette fonction
et en cherchant les occurrences de son adresse dans le code.

Nous n'avons pas mis en place cette version car nous avons suivi la ligne
directrice de Rutkowska, mais cela aurait été intéressant à réaliser.


\paragraph{Derniers détails} ~

Après avoir réalisé tout ce processus d'infection, il ne faudra pas oublier de :
\begin{itemize}
    \item Recompresser le bootloader avec les bonnes options (pour que le
    Decompressor le décompresse correctement lors du boot). Ces options sont
    visibles dans le Makefile de la partie Bootloader des sources de TrueCrypt.
    \item Soit recalculer la checksum du bootloader infecté une fois recompressé,
    soit tout simplement la bypasser en remplaçant un \texttt{jz} par un simple
    \texttt{jmp}. Rutkowska a choisi la première option, nous la seconde.
    \item Comme dit plus haut, mettre à jour la taille de la mémoire nécessaire
    à la bonne exécution du bootloader.
\end{itemize}

\subsubsection{Pour aller plus loin...}

On s'aperçoit avec ce type d'attaque que si on peut infecter l'étape de
récupération du mot de passe, rien n'empêche à priori d'infecter les étapes 
suivantes, avec pour objectif d'injecter un rootkit ou une backdoor dans le
système qui est sur le disque chiffré. Ce rootkit pourra donner tous les droits
nécessaires à l'exploration du disque à distance sans même avoir besoin
d'accéder au disque de nouveau.

Cela nécessiterait de se plonger dans le code de TrueCrypt (les sources et les
binaires) plus longtemps pour en comprendre assez le fonctionnement. TrueCrypt
étant maintenu par deux personnes et très, très peu documenté, cette entreprise
n'est pas simple. Il est juste bon de savoir qu'avec du temps et de la motivation,
un tel rootkit serait probablement réalisable.

\subsubsection{Conclusion}

Nous sommes très satisfaits d'avoir pu écrire une attaque de ce type. Même si
nous nous sommes appuyés sur les travaux de Johanna Rutkowska pour certains
aspects de l'implémentation, le résultat est le fruit de notre travail, et
certaines différences dans les choix qui ont été faits en attestent.

Nous n'avons pas récupéré la clé de chiffrement utilisée par TrueCrypt, mais une
fois de plus, en lisant un peu plus le code, et étant donné que nous sommes en 
possession du mot de passe, la clé de chiffrement ne devrait pas être trop 
compliquée à récupérer.

La possibilité (et la facilité) d'une telle attaque contre TrueCrypt, qui est un
programme à la fois Open Source et à très bonne réputation pousse à penser qu'avec
un temps suffisant pour examiner le cas BitLocker, on pourrait construire une
attaque similaire.


%\clearpage
\section{BitLocker pour Windows}

BitLocker est un composant de chiffrement de disque dur mis au point par
Microsoft et inclus sur les systèmes Windows depuis Vista. Son utilisation est
néanmoins plutôt limitée, puisque BitLocker n'est présent que sur les éditions
Entreprise et Intégrale de Windows Vista, 7 et 2008, et Professionnelle et
Entreprise pour Windows 8.

Parmi les trois modes de chiffrement proposés par BitLocker, deux d'entre eux
reposent sur un composant matériel, le TPM\footnote{Trusted Platform Module,
norme ISO/IEC 11889-1:2009}, dans lequel la clé de chiffrement est stockée de
manière sécurisée. L'atout majeur du TPM en matière de sécurité est qu'il se
lance au démarrage de la machine, avant le BIOS, ce qui limite les attaques de
type phishing. En effet, par l'intermédiaire du TPM, BitLocker est en mesure de
détecter les modifications dans la séquence de démarrage ainsi que dans les
fichiers sur lesquels l'ordinateur démarre. Un article daté de
2009\footnote{\textit{Attacking the BitLocker Boot Process},
2009:\\\url{http://testlab.sit.fraunhofer.de/downloads/Publications/Attacking_the_BitLocker_Boot_Process_Trust2009.pdf}}
propose néanmoins des pistes pour outrepasser BitLocker malgré l'utilisation
d'un TPM. En outre, en 2010, une méthode permettant de compromettre un module
TPM a été présentée lors de la conférence Black Hat
DC\footnote{\url{http://blogs.windows.com/windows/b/windowssecurity/archive/2010/02/10/black-hat-tpm-hack-and-bitlocker.aspx}}.
Il semblerait cependant que cette dernière attaque soit très difficile à
réaliser, puisqu'elle requiert des équipements très particuliers ainsi que
d'excellentes connaissances en électronique.

BitLocker peut également être utilisé sans TPM, même si l'option est désactivée
par défaut et que son activation pourrait être assimilée à une chasse au trésor
dans les méandres du gestionnaire de politiques de sécurité. Dans cette
situation, BitLocker requiert l'insertion d'une clé USB dans laquelle il
<<<<<<< HEAD
inscrit le mot de passe permettant de déchiffrer le disque dur. Un mot de passe
entré par l'utilisateur peut être utilisé en complément.

Par manque de temps, et également à cause de quelques difficultés rencontrées
liées à la virtualisation de notre système Windows de test, nous n'avons pas
implémenté d'attaque contre BitLocker sans TPM. Néanmoins, dans cette
situation, la mise en place d'un phishing récupérant le mot de passe de
l'utilisateur et réalisant une copie intégrale de sa clé usb aurait a priori
permis de se ramener au cas du phishing réalisé pour TrueCrypt. Si aucun code
exécuté n'est présent sur la clé, il doit également être possible de corrompre
le code interagissant avec la clé pour leaker des informations critiques
concernant le chiffrement (clé de chiffrement, ou clé chiffrée par le mot de
passe et mot de passe).

=======
inscrit un fichier permettant de déchiffrer le disque dur. Il est alors
étonnamment trivial d'outrepasser BitLocker en mettant la main sur cette clé USB
--- notons que les clés USB figurent très certainement parmi les objets les plus
faciles à perdre ---, puisqu'une simple copie sur un autre support du fichier 
\texttt{BEK} qu'elle contient suffit: la nouvelle clé USB sera tout aussi bien
validée que l'originale par BitLocker. Pour augmenter la sécurité, BitLocker aurait
pu par exemple mettre en place en complément un système de mot de passe saisi par 
l'utilisateur, ce qui n'est malheureusement pas le cas dans cette situation.
>>>>>>> 7ca38457

%\clearpage
\section{Les autres solutions}

\subsection{Cold Boot Attack}

Quelle que soit la solution logicielle utilisée, la clé de déchiffrement d'un
disque finit tôt ou tard par apparaître dans la mémoire vive de l'ordinateur.
Même si celle-ci n'est plus lisibles quelques instants après l'extinction de
l'ordinateur, il a été prouvé que les données y figurant pouvaient être
récupérées dans les secondes qui suivaient, cette durée pouvant s'étendre à
plusieurs minutes en refroidissant les barrettes de mémoire
vive\footnote{\textit{Lest We Remember: Cold Boot Attacks on Encryption Keys},
2008:\\ ~~~~~~\url{https://citp.princeton.edu/research/memory/}}.

\begin{figure}[H]
	\centering
	\begin{tabular}{|l|c|c|c|}
	\hline
	Mémoire & Secondes après & \% d'erreurs & \% d'erreurs\\
			& extinction &  à température ambiante & à -50\degre C\\
	\hline
	128Mo SDRAM & 60 & 41 & 0\\
	\cline{2-4} & 300 & 51 & 0.000095\\
	\hline
	256Mo DDR & 120 & 41 & 0.005105\\
	\cline{2-4} & 360 & 42 & 0.00144\\
	\hline
	512Mo DDR & 360 & 50 & 0\\
	\cline{2-4} & 600 & 50 & 0.000036\\
	\hline
	512Mo DDR2 & 40 & 50 & 0.025\\
	\cline{2-4} & 80 & 50 & 0.18\\
	\hline
	\end{tabular}
        \caption{Comparaison de l'efficacité de la \textit{Cold Boot Attack}, \textit{Lest We Remember: Cold Boot Attacks on Encryption Keys}, 2008}
\end{figure}

Il serait donc parfaitement envisageable d'ôter la RAM d'un ordinateur venant
de s'éteindre, de la refroidir rapidement et d'en récupérer le contenu. Il ne
resterait plus ensuite qu'à retrouver la clé de chiffrement parmi les
gigaoctets de données\dots


\subsection{Dump de la RAM}

Sur le principe de base de la \textit{Cold Boot Attack}, en supposant un accès
root à la machine cible, il est possible de réaliser une copie exacte de la
mémoire vive. Pour réaliser le dump de la RAM sans retirer physiquement la RAM
de ses slots, nous comptons sur la préservation de son contenu dans le cas d'un
reboot hardware de la machine, après quoi nous réalisons une copie du contenu
de la RAM via une live USB à l'emprunte en RAM la plus petite possible.

Une première contrainte est que le fait de charger un OS pour réaliser un dump
de la mémoire écrase inévitablement une partie des données présentes en RAM.
Cet OS se doit donc d'être le plus petit possible.  Une autre contrainte est
que depuis la version 2.6, il n'est plus possible de lire librement dans
/dev/mem. Une première solution consiste à recompiler le noyau en désactivant
la sécurité empêchant cette action.

\begin{figure}[H]
  \begin{center}
    \includegraphics[width=15cm]{img/kernel.png}
  \end{center}
\end{figure}

La deuxième solution consiste à charger \texttt{fmem}, un module noyau créant
un nouveau fichier dans /dev permettant d'accéder à l'ensemble de la mémoire
sans aucune limite. Cette solution a pour avantage qu'elle ne nécessite pas la
recompilation du noyau.

\begin{lstlisting}[language=Bash]
dd if=/dev/fmem of=/mnt/dump bs=1MB count=4096
\end{lstlisting}

Mais là encore, il reste la difficile étape de retrouver la clé de chiffrement 
parmi l'énorme quantité de données récupérée.


\subsection{Analyse et récupération de la clef de chiffrement via Volatility}
D'après l'ouvrage \texttt{RAM is
key}\footnote{http://cryptome.org/0003/RAMisKey.pdf} le mot de passe se trouve
dans l'espace mémoire correspondant au driver de TrueCrypt. De plus une
recherche avec le format [1 byte size][3 null bytes][passphrase][1 null byte]
permet de localiser le mot de passe au sein de l'espace mémoire du driver.


\subsection{La solution de l'acharnement: le brute-force}

Dans le cas où l'attaquant a les ressources en temps et en matériel et que
celui-ci souhaite ardemment récupérer le contenu chiffré, il est toujours
envisageable de déployer une attaque par force brute. Le problème intrinsèque
au mot de passe est qu'il doit à la fois être suffisamment complexe pour qu'il
ne puisse pas être trouvé aisément, tout en étant suffisamment \textit{simple}
pour que l'utilisateur puisse s'en souvenir pour le saisir sans avoir à le
noter à côté de son poste. Même si, par des moyens mnémotechniques, on peut
envisager l'utilisation de mots de passe d'une vingtaine de caractères, il est
certain que les avancées technologiques finiront tôt ou tard par permettre la
récupération de mots de passe de cette taille de manière relativement rapide.

Il est peut-être donc temps désormais de passer à un autre type
d'authentification, plus complexe à outrepasser, telle que l'authentification
biométrique.




%\clearpage
\section*{Conclusion}
\addcontentsline{toc}{section}{Conclusion}

À l'issu de ce projet, nous avons produit trois attaques (dont deux aux
scénarios analogues) ainsi qu'une clé USB permettant d'exécuter facilement ces
attaques sur un système réel. Celles-ci restent bien entendu plus des preuves
de concept que des attaques robustes destinés à fonctionner sur le plus de
systèmes possibles.  Ceci étant, certaines de ces attaques (et potentiellement
toutes) ont débouchées sur la possibilité d'infecter le système chiffré
entièrement (mise en place d'une backdoor ou d'un rootkit). Il s'agit donc
d'attaques à fort potentiel de nuisance, ce qui n'est pas très étonnant venant
d'attaques supposant un accès physique.

Dans la plupart des cas, il est très compliqué de se protéger d'une attaque
avec accès physique à la machine. Protéger le BIOS avec un mot de passe pour
éviter les boot sur systèmes tiers peut être une solution, mais cela n'est pas
imparable (retrait de la pile du BIOS pour le réinitialiser). Il faut tout de
même noter que certaines de ces attaques nécessitent deux accès physiques à la
machine à des moments différents. Certains logiciel, comme TrueCrypt, ne 
cherchent d'ailleurs pas à garantir la sécurité en cas d'attaque
physique\footnote{\og D'après la documentation de TrueCrypt : \textit{If an
attacker can physically access the computer hardware and you use it after the
attacker has physically accessed it, then TrueCrypt may become unable to secure
data on the computer}.\fg}.

Certains logiciels, comme BitLocker cherchent en revanche à pousser la sécurité
encore plus loin en introduisant des protections matérielles, comme les TPM 
mentionnés précédemment. D'autres, comme la version de dm-crypt (implémentation
de LUKS utilisée dans beaucoup de linux) de Kali Linux, optent pour des solutions
plus radicales : si la personne est forcée de donner le mot de passe, elle peut
en donner un qui efface le disque en entier. Là dessus, TrueCrypt a une politique
plus souple, en proposant de booter sur un \og faux \fg système si un certain
mot de passe est entré.\\

Nous avons vu que chiffrer un disque peut s'avérer utile, mais pas suffisant
pour assurer la sécurité des données. Un disque ayant été accédé une fois peut
être compromis. L'utilisation du type d'attaque que nous avons mis en place
pourrait être utile dans les affaires judiciaires (si ce n'est pas déjà
utilisé), et éviter les fiasco comme celui du laptop chiffré avec TrueCrypt
d'un gros bonnet de la drogue au
Brésil\footnote{http://news.techworld.com/security/3228701/}.

Ce projet nous a apporté beaucoup, notamment techniquement. Il a été l'occasion
d'amasser beaucoup de culture sur la façon dont se déroule le boot d'une machine,
du MBR jusqu'au chargement du noyau. Chacun à des endroits différents, que ce
soit pour la corruption du MBR, de l'initrd des Linux ou pour la mise en place
d'un Live OS personnalisé, nous avons pu décortiquer certains mécanismes. En
revanche, nous avons constaté que le fait de monter une attaque robuste est une
entreprise conséquente, tant les systèmes peuvent être hétérogènes.


\end{document}<|MERGE_RESOLUTION|>--- conflicted
+++ resolved
@@ -711,31 +711,16 @@
 par défaut et que son activation pourrait être assimilée à une chasse au trésor
 dans les méandres du gestionnaire de politiques de sécurité. Dans cette
 situation, BitLocker requiert l'insertion d'une clé USB dans laquelle il
-<<<<<<< HEAD
-inscrit le mot de passe permettant de déchiffrer le disque dur. Un mot de passe
-entré par l'utilisateur peut être utilisé en complément.
-
-Par manque de temps, et également à cause de quelques difficultés rencontrées
-liées à la virtualisation de notre système Windows de test, nous n'avons pas
-implémenté d'attaque contre BitLocker sans TPM. Néanmoins, dans cette
-situation, la mise en place d'un phishing récupérant le mot de passe de
-l'utilisateur et réalisant une copie intégrale de sa clé usb aurait a priori
-permis de se ramener au cas du phishing réalisé pour TrueCrypt. Si aucun code
-exécuté n'est présent sur la clé, il doit également être possible de corrompre
-le code interagissant avec la clé pour leaker des informations critiques
-concernant le chiffrement (clé de chiffrement, ou clé chiffrée par le mot de
-passe et mot de passe).
-
-=======
+
 inscrit un fichier permettant de déchiffrer le disque dur. Il est alors
 étonnamment trivial d'outrepasser BitLocker en mettant la main sur cette clé USB
 --- notons que les clés USB figurent très certainement parmi les objets les plus
-faciles à perdre ---, puisqu'une simple copie sur un autre support du fichier 
+faciles à perdre ---, puisqu'une simple copie sur un autre support du fichier
 \texttt{BEK} qu'elle contient suffit: la nouvelle clé USB sera tout aussi bien
-validée que l'originale par BitLocker. Pour augmenter la sécurité, BitLocker aurait
-pu par exemple mettre en place en complément un système de mot de passe saisi par 
-l'utilisateur, ce qui n'est malheureusement pas le cas dans cette situation.
->>>>>>> 7ca38457
+validée que l'originale par BitLocker. Pour augmenter la sécurité, BitLocker
+aurait pu par exemple mettre en place en complément un système de mot de passe
+saisi par l'utilisateur, ce qui n'est malheureusement pas le cas dans cette
+situation.
 
 %\clearpage
 \section{Les autres solutions}
